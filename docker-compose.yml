--- conflicted
+++ resolved
@@ -20,11 +20,6 @@
     env_file:
       - .env
       - .env.local
-<<<<<<< HEAD
-  mail:
-    image: bytemark/smtp
-    restart: always
-=======
   dash:
     build:
       context: .
@@ -39,5 +34,4 @@
       - db
     env_file:
       - .env
-      - .env.local
->>>>>>> 76c8de06
+      - .env.local