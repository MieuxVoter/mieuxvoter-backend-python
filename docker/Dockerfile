--- conflicted
+++ resolved
@@ -7,10 +7,7 @@
 WORKDIR /code
 
 COPY ./requirements.txt .
-<<<<<<< HEAD
-=======
 
->>>>>>> 5d81c36a
 RUN pip install --no-cache-dir -U pip && \
     pip install --no-cache-dir -r requirements.txt
 
