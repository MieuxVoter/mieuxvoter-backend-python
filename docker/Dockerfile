FROM python:3.8
ENV PYTHONUNBUFFERED 1
RUN mkdir /code
WORKDIR /code
RUN apt-get update && apt-get install -y gettext
COPY requirements.txt /code/
<<<<<<< HEAD
RUN pip install -r requirements.txt 
# \
#&& django-admin compilemessages
=======
RUN pip install -r requirements.txt
>>>>>>> 76c8de06
<|MERGE_RESOLUTION|>--- conflicted
+++ resolved
@@ -4,10 +4,4 @@
 WORKDIR /code
 RUN apt-get update && apt-get install -y gettext
 COPY requirements.txt /code/
-<<<<<<< HEAD
-RUN pip install -r requirements.txt 
-# \
-#&& django-admin compilemessages
-=======
-RUN pip install -r requirements.txt
->>>>>>> 76c8de06
+RUN pip install -r requirements.txt