--- conflicted
+++ resolved
@@ -6,7 +6,6 @@
 >>> from django.core.management.utils import get_random_secret_key
 >>> get_random_secret_key()
 ```
-<<<<<<< HEAD
 Create a `.env.local` with :
 
 ```
@@ -21,15 +20,13 @@
 
 For the gmail account, it is better to create one specially for this.
 In "Manage your google account" / "security" activated the option "Less secure access of applications"
-=======
->>>>>>> de36264d
+
 
 Then launch the dockers with:
 
 `sudo docker-compose up -d`
 
 You certainly want to apply databases migrations with:
-<<<<<<< HEAD
 
 `sudo docker/migrate.sh`
 
@@ -47,25 +44,6 @@
 
 `sudo docker/test.sh`
 
-=======
-
-`sudo docker/migrate.sh`
-
-## Browse the admin
-
-Create a super-user:
-
-```
-sudo docker exec -it mvapi_web_1 python ./manage.py createsuperuser
-```
-
-Visit the admin page at [http://localhost:8012/admin/](http://localhost:8012/admin/).
-
-## Run the tests
-
-`sudo docker/test.sh`
-
->>>>>>> de36264d
 ## Create databases migrations
 
 `sudo docker/makemigrations.sh`